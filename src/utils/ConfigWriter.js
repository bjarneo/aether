--- conflicted
+++ resolved
@@ -52,11 +52,8 @@
         settings = {},
         lightMode = false,
         appOverrides = {},
-<<<<<<< HEAD
+         additionalImages = [],
         sync = false
-=======
-        additionalImages = []
->>>>>>> ea835a73
     ) {
         try {
             this._createThemeDirectory();
